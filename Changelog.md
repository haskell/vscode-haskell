# Changelog for vscode-haskell

<<<<<<< HEAD
=======
## 2.6.1

- Prefer the `set` version for `cabal` and `stack` if there is any
  ([#1275](https://github.com/haskell/vscode-haskell/pull/1275))  by @fendor
- Make js debugger work
  ([#1258](https://github.com/haskell/vscode-haskell/pull/1258))  by @dyniec
- Prepare release 2.6.0
  ([#1103](https://github.com/haskell/vscode-haskell/pull/1103))  by @fendor

>>>>>>> 1c9df167
## 2.6.0

- Add option to enable/disable `.cabal` file support
  ([#1223](https://github.com/haskell/vscode-haskell/pull/1223))  by @fendor
- Upgrade project to use latest eslint version
  ([#1150](https://github.com/haskell/vscode-haskell/pull/1150))  by @fendor
- Fix windows CI
  ([#1149](https://github.com/haskell/vscode-haskell/pull/1149))  by @fendor
- Manually install ghcup into image
  ([#1119](https://github.com/haskell/vscode-haskell/pull/1119))  by @fendor
- bump vscode-languageclient version to 9.0.1
  ([#1108](https://github.com/haskell/vscode-haskell/pull/1108))  by @jetjinser
- Add cabalFormattingProvider to package.json
  ([#1100](https://github.com/haskell/vscode-haskell/pull/1100))  by @fendor

## 2.5.3

- Split out packaging action
  ([#1080](https://github.com/haskell/vscode-haskell/pull/1080)) by @fendor
- Add Session Loading style to list of known configs
  ([#1077](https://github.com/haskell/vscode-haskell/pull/1077)) by @fendor
- Tooling update
  ([#1043](https://github.com/haskell/vscode-haskell/pull/1043)) by @bzm3r
- Add `haskell.plugin.fourmolu.config.path` option
  ([#987](https://github.com/haskell/vscode-haskell/pull/987)) by @georgefst

## 2.5.2

- Includes changes of the 2.4.3 release

## 2.5.1

- Includes changes of the 2.4.2 release

## 2.5.0

- Add tracking of cabal files
  ([#618](https://github.com/haskell/vscode-haskell/pull/618)) by @fendor

## 2.4.3

- Address invalid byte sequence error #1022
  ([#1022](https://github.com/haskell/vscode-haskell/pull/1022)) by @felixlinker
- Always set the cwd for the executable (#1011)
  ([#1011](https://github.com/haskell/vscode-haskell/pull/1011)) by @fendor

## 2.4.2

- Add stan plugin option #1000
  ([#1000](https://github.com/haskell/vscode-haskell/pull/1000)) by @fendor
- Probe for GHCup binary wrt #962
  ([#963](https://github.com/haskell/vscode-haskell/pull/963)) by @hasufell
- Bump old hls version and upgrade test runner to macos-latest
  ([#960](https://github.com/haskell/vscode-haskell/pull/960)) by @July541
- Increase time limitation to make test on Windows more stable
  ([#959](https://github.com/haskell/vscode-haskell/pull/959)) by @July541
- Update release docs for refreshing CI tokens
  ([#942](https://github.com/haskell/vscode-haskell/pull/942)) by @fendor

## 2.4.1

- Downgrade vscode-languageclient
  ([#934](https://github.com/haskell/vscode-haskell/pull/934)) by @fendor
- Bump vscode to 1.80.0
  ([#912](https://github.com/haskell/vscode-haskell/pull/912)) by @July541

## 2.4.0

- Prepare release 2.4.0
  ([#906](https://github.com/haskell/vscode-haskell/pull/906)) by @VeryMilkyJoe
- Simplify tests
  ([#904](https://github.com/haskell/vscode-haskell/pull/904)) by @July541
- Remove unused code
  ([#898](https://github.com/haskell/vscode-haskell/pull/898)) by @fendor
- Remove hoogle command from vscode extension
  ([#896](https://github.com/haskell/vscode-haskell/pull/896)) by @fendor
- Update readme
  ([#886](https://github.com/haskell/vscode-haskell/pull/886)) by @VeryMilkyJoe
- Fix broken tests
  ([#880](https://github.com/haskell/vscode-haskell/pull/880)) by @July541
- Update README.md: clarify how to use Stack with vscode-haskell extension
  ([#874](https://github.com/haskell/vscode-haskell/pull/874)) by @miguel-negrao
- Remove debugger tools from CI
  ([#873](https://github.com/haskell/vscode-haskell/pull/873)) by @fendor
- Refactor tests to work correctly
  ([#872](https://github.com/haskell/vscode-haskell/pull/872)) by @July541
- Downgrade vscode language client to 7.0.0
  ([#853](https://github.com/haskell/vscode-haskell/pull/853)) by @fendor
- Update badge url for VSCode Marketplace
  ([#851](https://github.com/haskell/vscode-haskell/pull/851)) by @fendor

## 2.2.4

- Downgrade vscode language client to 7.0.0
  ([#843](https://github.com/haskell/vscode-haskell/pull/853)) by @fendor

## 2.2.3

- Prepare release 2.2.3
  ([#843](https://github.com/haskell/vscode-haskell/pull/843)) by @fendor
- Add new plugins fields
  ([#842](https://github.com/haskell/vscode-haskell/pull/842)) by @fendor
  - Migrate to eslint
    ([#782](https://github.com/haskell/vscode-haskell/pull/782)) by @fendor
- Bump minor versions of package dependencies
  ([#781](https://github.com/haskell/vscode-haskell/pull/781)) by @fendor
- Update unsupported GHC doc link
  ([#776](https://github.com/haskell/vscode-haskell/pull/776)) by @limaak
- Fix release CI
  ([#775](https://github.com/haskell/vscode-haskell/pull/775)) by @fendor
- Fix mistake in generated ChangeLog
  ([#774](https://github.com/haskell/vscode-haskell/pull/774)) by @fendor

## 2.2.2

- Add link to HLS installation webpage
  ([#751](https://github.com/haskell/vscode-haskell/pull/751)) by @fendor
- Change scope of serverExecutablePath to machine-overridable
  ([#742](https://github.com/haskell/vscode-haskell/pull/742)) by @fendor
- Add Fourmolu config property
  ([#736](https://github.com/haskell/vscode-haskell/pull/736)) by @georgefst
- Add missing configuration options for the latest HLS version
  ([#717](https://github.com/haskell/vscode-haskell/pull/717)) by @fendor
- Change sensible to sensitive
  ([#709](https://github.com/haskell/vscode-haskell/pull/709)) by @ploeh

## 2.2.1

- Fix test-suite for new GHCUp release
  ([#672](https://github.com/haskell/vscode-haskell/pull/672)) by @fendor
- Bump webpack from 5.73.0 to 5.74.0
  ([#657](https://github.com/haskell/vscode-haskell/pull/657)) by @fendor
- Bump typescript from 4.4.0 to 4.7.4
  ([#657](https://github.com/haskell/vscode-haskell/pull/657)) by @fendor
- Bump @types/node from 18.0.4 to 18.6.1
  ([#657](https://github.com/haskell/vscode-haskell/pull/657)) by @fendor
- Bump @typescript-eslint/eslint-plugin from 5.30.6 to 5.31.0
  ([#657](https://github.com/haskell/vscode-haskell/pull/657)) by @fendor
- Bump @typescript-eslint/parser from 5.30.6 to 5.31.0
  ([#657](https://github.com/haskell/vscode-haskell/pull/657)) by @fendor
- Bump prettier from 2.6.2 to 2.7.1
  ([#657](https://github.com/haskell/vscode-haskell/pull/657)) by @fendor
- Bump mocha from 9.2.1 to 10.0.0
  ([#657](https://github.com/haskell/vscode-haskell/pull/657)) by @fendor
- Add dependabot.yml
  ([#633](https://github.com/haskell/vscode-haskell/pull/633)) by @fendor
- Replace x32 with ia32 for Architecture matching
  ([#631](https://github.com/haskell/vscode-haskell/pull/631)) by @fendor
- Toolchain management dialog: add hint for beginners
  ([#621](https://github.com/haskell/vscode-haskell/pull/621)) by @runeksvendsen
- Fix trace.server option
  ([#617](https://github.com/haskell/vscode-haskell/pull/617)) by @coltenwebb
- Add TOC
  ([#615](https://github.com/haskell/vscode-haskell/pull/615)) by @hasufell
- Cleanups
  ([#605](https://github.com/haskell/vscode-haskell/pull/605)) by @hasufell
- Link to VSCode settings page
  ([#603](https://github.com/haskell/vscode-haskell/pull/603)) by @hasufell
- Refactor toInstall shenanigans
  ([#600](https://github.com/haskell/vscode-haskell/pull/600)) by @hasufell
- Fix confusing download dialog popup
  ([#599](https://github.com/haskell/vscode-haskell/pull/599)) by @hasufell
- More troubleshooting
  ([#598](https://github.com/haskell/vscode-haskell/pull/598)) by @hasufell

## 2.2.0

- Bump version to 2.2.0 (Syncs up pre-release and release version)
  ([#594](https://github.com/haskell/vscode-haskell/pull/594)) by @fendor

## 2.0.1

- Bad error message when ghcup is not installed
  ([#591](https://github.com/haskell/vscode-haskell/pull/591)) by @hasufell
- Better error message if we can't find a HLS version for a given GHC
  ([#588](https://github.com/haskell/vscode-haskell/pull/588)) by @hasufell
- Properly convert release metadata from json
  ([#585](https://github.com/haskell/vscode-haskell/pull/585)) by @fendor
- Ignore missing entries in Release Metadata
  ([#582](https://github.com/haskell/vscode-haskell/pull/582)) by @fendor
- Add Tool class and print stacktraces
  ([#579](https://github.com/haskell/vscode-haskell/pull/579)) by @fendor
- List Env Vars we care about only
  ([#578](https://github.com/haskell/vscode-haskell/pull/578)) by @fendor
- Prepare pre-release 2.1.0
  ([#574](https://github.com/haskell/vscode-haskell/pull/574)) by @fendor
- Enable pre-release feature for VSX Marketplace
  ([#573](https://github.com/haskell/vscode-haskell/pull/573)) by @fendor
- Add prettier script
  ([#566](https://github.com/haskell/vscode-haskell/pull/566)) by @fendor
- Remove accidental run command
  ([#565](https://github.com/haskell/vscode-haskell/pull/565)) by @fendor
- Upgrade dependencies
  ([#564](https://github.com/haskell/vscode-haskell/pull/564)) by @fendor
- Add new configuration options for rename plugin
  ([#563](https://github.com/haskell/vscode-haskell/pull/563)) by @OliverMadine
- Introduce 'haskell.toolchain' setting
  ([#562](https://github.com/haskell/vscode-haskell/pull/562)) by @hasufell
- Improve
  ([#558](https://github.com/haskell/vscode-haskell/pull/558)) by @hasufell
- Remove stdout/sterr from user error message
  ([#556](https://github.com/haskell/vscode-haskell/pull/556)) by @fendor
- Fix npm security issue
  ([#555](https://github.com/haskell/vscode-haskell/pull/555)) by @fendor
- No colour output for GHCup
  ([#554](https://github.com/haskell/vscode-haskell/pull/554)) by @fendor
- Add eval plugin configuration
  ([#549](https://github.com/haskell/vscode-haskell/pull/549)) by @xsebek
- Manage all the Haskell things
  ([#547](https://github.com/haskell/vscode-haskell/pull/547)) by @hasufell
- Consider user installed HLSes (e.g. via ghcup compile)
  ([#543](https://github.com/haskell/vscode-haskell/pull/543)) by @hasufell
- Update README.MD GHC support
  ([#537](https://github.com/haskell/vscode-haskell/pull/537)) by @cptwunderlich
- fix: change deprecated Haskell Platform install link to GHCup
  ([#536](https://github.com/haskell/vscode-haskell/pull/536)) by @HEIGE-PCloud
- Update HLS installation method
  ([#533](https://github.com/haskell/vscode-haskell/pull/533)) by @hasufell
- Fixes related with paths
  ([#518](https://github.com/haskell/vscode-haskell/pull/518)) by @jneira
- Reorganize troubleshooting section
  ([#516](https://github.com/haskell/vscode-haskell/pull/516)) by @jneira

## 1.8.0

This release includes some interesting new features:

- You can now pass custom environment variables to the lsp server
  with the `haskell.serverEnvironment` config option per project basis,
  thanks to [@jacobprudhomme](https://github.com/jacobprudhomme).
  - For example: `"haskell.serverEnvironment": { "XDG_CACHE_HOME": "/path/to/my/cache" }`
- With this version the extension will try to use the newer lsp server version
  which supports the ghc used by the project being loaded, thanks to [@mduerig](https://github.com/mduerig)
  - WARNING: This will suppose it will use an older version than the latest one,
    without its features and bug fixes.
- The extension has lot of more log traces now, which hopefully will help to
  identify the cause of issues

### Pull requests merged for 1.8.0

- Update supported ghc versions for hls-1.5.1
  ([#514](https://github.com/haskell/vscode-haskell/pull/514)) by @jneira
- Fix hole_severity option: Use integer instead of string
  ([#511](https://github.com/haskell/vscode-haskell/pull/511)) by @mirko-plowtech
- Update issue templates
  ([#509](https://github.com/haskell/vscode-haskell/pull/509)) by @jneira
- Add traces for download hls
  ([#508](https://github.com/haskell/vscode-haskell/pull/508)) by @jneira
- support old hls versions compatible with the requested ghc version
  ([#506](https://github.com/haskell/vscode-haskell/pull/506)) by @mduerig
- Fix ci: ensure we have a supported ghc version in PATH
  ([#496](https://github.com/haskell/vscode-haskell/pull/496)) by @jneira
- Trace environment variables
  ([#495](https://github.com/haskell/vscode-haskell/pull/495)) by @jneira
- Pass environment variables to LSP
  ([#494](https://github.com/haskell/vscode-haskell/pull/494)) by @jacobprudhomme
- Reorganize README
  ([#491](https://github.com/haskell/vscode-haskell/pull/491)) by @jneira
- Fix error handling of server exec discovery in windows
  ([#486](https://github.com/haskell/vscode-haskell/pull/486)) by @jneira
- Bump versions of ts, cheerio, mocha
  ([#485](https://github.com/haskell/vscode-haskell/pull/485)) by @jneira
- Improve serverExecutablePath description and error when pointing to a directory
  ([#484](https://github.com/haskell/vscode-haskell/pull/484)) by @jneira
- Add integration smoke test
  ([#481](https://github.com/haskell/vscode-haskell/pull/481)) by @jneira
- Setup the test suite
  ([#475](https://github.com/haskell/vscode-haskell/pull/475)) by @jneira

## 1.7.1

- Bug fix release due to #471 and fixed with #469 thanks to [@berberman](https://github.com/berberman)

## 1.7.0

- Add an option to set server command line arguments thanks to [@cdsmith](https://github.com/cdsmith) <https://github.com/haskell/vscode-haskell/pull/464>
  - It includes a new config option `haskell.serverExtraArgs` to being able to pass extra argument to the lsp server executable
- Update config options to match last haskell-language-server version <https://github.com/haskell/vscode-haskell/pull/463>
  - It removes `haskell.diagnosticsOnChange` and `haskell.formatOnImportOn` cause they were unused in the server
  - It adds `haskell.checkProject`, `haskell.maxCompletions` and `haskell.plugin.refineImports.globalOn`
- Fix showDocumentation command thanks to [@pranaysashank](https://github.com/pranaysashank) <https://github.com/haskell/vscode-haskell/pull/452>
  - It fixes partially showing the documentation directly in vscode. The documentation is rendered but internal links still does not work
  - Two config options has been added: `haskell.openDocumentationInHackage` and `haskell.openSourceInHackage` with default value `true`
    - So documentation will be opened using the hackage url in an external navigator by default
    - If you prefer having them in vscode you will need to change them to `false`
- Create output channel only if there are no existing clients thanks to [@pranaysashank](https://github.com/pranaysashank) <https://github.com/haskell/vscode-haskell/pull/448>
  - This fixes the creation of several output channels for the extension

## 1.6.1

- Fix wrapper call to get project ghc version in windows with spaces in path (<https://github.com/haskell/vscode-haskell/pull/439>)

## 1.6.0

- Bump up vscode version to 1.52.0 (#424) by [@berberman](https://github.com/berberman)
  - To match the lsp spec version used in haskell-language-version and fix <https://github.com/haskell/haskell-language-server/issues/2068>

## 1.5.1

- Add much more logging in the client side, configured with `haskell.trace.client`
- Fix error handling of `working out project ghc` and a bug when the path to the executable contains spaces (See #421)
  - And dont use a shell to spawn the subprocess in non windows systems
  - Show the progress as a cancellable notification
- Add commands `Start Haskell LSP server` and `Stop Haskell LSP server`

## 1.5.0

- Emit warning about limited support for ghc-9.x on hls executable download
- Fix `working out project ghc` progress notificacion
- Fix tactics config, thanks to @isovector
- Update server config to match haskell-language-server-1.3.0 one

## 1.4.0

- Restore `resource` scope for `haskell.serverExecutablePath` temporary. The `machine` scope will be set again after giving users a period of time to let them adapt theirs workflows and changing or adding some option in the extension itself to help that adjustement (see #387).

## 1.3.0

- Add `haskell.releasesURL` option to override where to look for HLS releases search for HLS downloads, thanks to @soiamsoNG
- With this version _the only supported lsp server variant is [`haskell-language-server`](https://github.com/haskell/haskell-language-server)_
- Add support for generic plugin configuration. Thanks to it, each plugin capability (diagnostics, code actions, code lenses, etc) or the entire plugin can be disabled
- Add some plugin specic options:
  - [wingman](https://haskellwingman.dev/) (aka tactics) plugin
    - `haskell.plugin.tactic.config.features`: Feature set used by the plugin
    - `haskell.plugin.tactics.config.hole_severity`: The severity to use when showing hole diagnostics
    - `haskell.plugin.tactic.config.max_use_ctor_actions`: Maximum number of `Use constructor <x>` code actions that can appear
    - `haskell.plugin.tactics.config.timeout_duration`: The timeout for Wingman actions, in seconds
  - completions
    - `haskell.plugin.ghcide-completions.config.autoExtendOn`: Extends the import list automatically when completing a out-of-scope identifier
    - `haskell.plugin.ghcide-completions.config.snippetsOn`: Inserts snippets when using code completions
  - type signature lenses - `haskell.plugin.ghcide-type-lenses.config.mode`: Control how type lenses are shown
- The option `haskell.serverExecutablePath` has now `machine` scope, so it can be only changed globally by the user. It avoids a potential security vulnerability as folders containing `.vscode/settings.json` with that option could execute arbitrary programs.
- Deprecated options:
  - `haskell.hlintOn`: use `haskell.plugin.hlint.globalOn` instead.
  - `haskell.completionSnippetsOn`: use `haskell.plugin.ghcide-completions.config.snippetsOn`
- Fixed a small typo that caused the server not to be loaded in `.lhs` files, thanks to @Max7cd

## 1.2.0

- Add option to open local documentation on Hackage (@DunetsNM)
- Add `haskell.updateBehaviour` option to configure when to check for updates
  (@WorldSEnder)
- Use locally installed servers on connection failure (@WorldSEnder)

## 1.1.0

- Add Fourmolu as a plugin formatter provider (@georgefst)
- Remove the `haskell.enable` configuration option, since VS Code now allows
  you to disable extensions on a per workspace basis
- Display errors when fetching from the GitHub API properly

## 1.0.1

- Switch the default formatter to Ormolu to match haskell-language-server
- Fix `haskell.serverExecutablePath` not working with absolute paths on Windows
  (@winestone)
- Improve the help text and error message when `haskell.serverExecutablePath`
  is not found
- Fix the rendering of the markdown table in the README (@Darren8098)

## 1.0.0

- vscode-haskell now lives under the Haskell organisation
- Can now download zip archived binaries, which the Windows binaries are now distributed as
- Improve README (@pepeiborra @jaspervdj)

## 0.1.1

- Fix the restart server and import identifier commands

## 0.1.0

`vscode-hie-server`/`Haskell Language Server` is now just Haskell, and will soon
be published under the Haskell organisation as `haskell-vscode`.
This release makes haskell-language-server the default langauge server of choice
and automatically downloads and installs binaries. Installation from source is
still supported though and any binaries located on your PATH for the selected
langauge server will be used instead.

### Important!

As part of this, your configuration may be reset as the keys move from
`languageServerHaskell.completionSnippetsOn` to `haskell.completionSnippetsOn`.

- Fix the document and source browser
- Remove obselete commands that are no longer supported by any of the language
  servers
  - Show type command
  - Insert type command
  - HaRe commands
  - Case split commands

## 0.0.40

Change the way the backend is configured, simplifying it.

- remove wrapper scripts (hie-vscode.sh/hie-vscode.bat)
- dropdown choice between `haskell-ide-engine`, `haskell-language-server` or
  `ghcide` in the `hieVariant` setting.
- this can be overridden by an explicit `hieExecutablePath`, as before.

## 0.0.39

Remove verbose logging option, it is not longer supported.

## 0.0.38

Bump dependencies

## 0.0.37

Trying again, working 0.0.35

- Add Restart command (@gdziadkiewicz)
- Add Ormolu as a formatter option (@DavSanchez)
- Update README

## 0.0.36

- Roll back to 0.0.34

## 0.0.35

- Add Restart command (@gdziadkiewicz)
- Add Ormolu as a formatter option (@DavSanchez)
- Update README

## 0.0.34

- Remove --lsp parameter from hie-vscode.bat

## 0.0.33

- Introduced configuration setting `noLspParam`, default `false` to control
  setting the `--lsp` flag for the hie server. So by default we will set the
  command line argument for the server, but it can be turned off.

## 0.0.32

- Re-enable the `--lsp` flag for the hie server
- Update some deps for security vulnerabilities

## 0.0.31

- Log to stderr (vscode output) by default, add option for logfile (@bubba)

## 0.0.30

- Bundle using webpack (@chrismwendt)
- Bump protocol version to 3.15 prerelease (@alanz)
  This allows working progress reporting from hie.
- Update casesplit plugin (@Avi-D-coder)

## 0.0.29

- bump protocol version to 3.15 (prerelease) (@alanz)
- upgrade deps, including avoiding vulnerabilities on lodash (@alanz)
- warn about compile time and wrapped hie (@janat08)

## 0.0.28

- remove unused `lsp` flag (@bubba)
- do not start `hie` if `hie-wrapper` crashes (@bubba)
- Expose diagnosticsOnChange option for settings (Frederik Ramcke)
- Avoid CVE on `extend` package
- Enable displaying window progress (@bubba)

## 0.0.27

- Re-enable search feature for documentation (@anonimitoraf)
  Accesed via `ctrl-f`.

## 0.0.26

- Show documentation content using Webview API (@EdAllonby)
- npm audit fix (@alanz)

## 0.0.25

- Add vsce dependency to "Contributing" document (@EdAllonby)
- Add formatterProvider config (@bubba)
- Bugfix for stack version on windows (@beauzeaux)
- Update settings to match hie version 0.7.0.0 (@alanz)
- npm audit fix (@bubba)

## 0.0.24

- Add snippet config option (@bubba)

## 0.0.23

- Fix multi-process issue, where vscode would launch multiple hie instances.
  By @kfigiela

## 0.0.22

- Add configuration option to enable liquid haskell processing. This
  is a preview feature of hie from
  ca2d3eaa19da8ec9d55521b461d8e2e8cffee697 on 2019-09-05.

## 0.0.21

- Remove languageServerHaskell.useHieWrapper, We now use hie-wrapper
  by default.
- Update the vscode-languageclient to v4.4.0
- Fix #98 Import identifier insertion line `moduleLine` is now the
  first line that is (trimmed) `where` or ends with `where` or ends
  with `)where`. (@mpilgrem)

## 0.0.20

- Add the case-split function (@txsmith). Required hie >= 0.2.1.0
- Update the vscode-languageclient to v4.2.0 (@Bubba)
- Use the hie-wrapper executable now installed with hie to choose the
  right version of hie to use for the given project.

## 0.0.19

- Fix hie launch on windows with logging off (#90). Thanks @Tehnix.

## 0.0.18

- Support GHC 8.4.3 in the wrapper file
- The `languageServerHaskell.trace.server` parameter now affects
  `/tmp/hie.log`, as well as ghc-mod `--vomit` output.
- Add an Import identifier command, by @chrismwendt

## 0.0.17

- Support GHC 8.4.2 in the wrapper file
- Update dependencies to avoid security vulnerability.
- Use os.tmpdir() for the hie.log file

## 0.0.15

Support the new webview-api for the documentation browser, thanks to @AlexeyRaga.

## 0.0.14

Revert `vscode-languageclient` dependency to version 3.5.0, since version 4.x for some
reason breaks the documentation browser.

## 0.0.13

Add configuration to set the path to your HIE executable, if it's not on your PATH. Note
that this adds the `--lsp` argument to the call of this executable.

## 0.0.12

Add configuration to enable/disable HIE, useful for multi-root workspaces.

## 0.0.11

Add additional marketplace categories.

## 0.0.10

Add support for multi-root workspaces, thanks to @tehnix. See the README section
on [_Using multi-root workspaces_](https://github.com/alanz/vscode-hie-server#using-multi-root-workspaces) for more.

## 0.0.9

Publish to the visual studio marketplace through travis CI via git tags. E.g.
`git tag -a 0.0.9 -m "Version 0.0.9"` and then `git push origin 0.0.9`.

## 0.0.8

Add new haskell-ide-engine logo, thanks to @damienflament

Add rudimentary support for detecting the project GHC version and using the
appropriate hie version. This currently only works on Linux (contributors on
other platforms, please jump in with appropriate scripts) and requires
`haskell-ide-engine` built via the `Makefile` added in
https://github.com/haskell/haskell-ide-engine/pull/447. Thanks to @Tehnix

## 0.0.7

Update `package-lock.json` to fresh dependencies.

Add show type _of selected expression_ on hover feature, by @halhenke

Added options for how to display the same information when using the show type
command menu, by @halhenke

Moved the configuration setting about showing trace information into the proper
scope, by @halhenke

## 0.0.6

Update `package-lock.json` to fresh dependencies.

Update the installation check on Win32 platforms, by @soylens.

Use `tslint` on the plugin sources, by @halhenke.

## 0.0.5

Stop the output channel from taking focus on startup, by @Tehnix and @halhenke

Rework and improve the document layout, for gihub and the marketplace, by @Tehnix

Set up Travis testing an potential auto-deply to marketplace, by @Tehnix

## 0.0.4

Show documents in a tab, by @AlexeyRaga

Add a configuration option to enable/disable `hlint`.

## 0.0.3

Add "Haskell: Show type" command, bound to Ctrl-alt-t (Cmd-alt-t on mac). This
calls the `ghc-mod` `type` command on the current cursor location or highlighted
region. Thanks to @AlexeyRaga

Add a check for having the `hie` executable in the path on startup, to prevent
an endless failure to start if the executable is not there. Thanks to @DavidEichman

## 0.0.2

Add some HaRe commands, accesible via the command palette.

## 0.0.1

Initial release of haskell-ide-engine VS Code extension, for brave pioneers.<|MERGE_RESOLUTION|>--- conflicted
+++ resolved
@@ -1,7 +1,5 @@
 # Changelog for vscode-haskell
 
-<<<<<<< HEAD
-=======
 ## 2.6.1
 
 - Prefer the `set` version for `cabal` and `stack` if there is any
@@ -11,7 +9,6 @@
 - Prepare release 2.6.0
   ([#1103](https://github.com/haskell/vscode-haskell/pull/1103))  by @fendor
 
->>>>>>> 1c9df167
 ## 2.6.0
 
 - Add option to enable/disable `.cabal` file support
