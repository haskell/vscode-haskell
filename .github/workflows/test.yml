on:
  push:
    branches:
      - master
  pull_request:
    branches:
      - '**'

jobs:
  build:
    strategy:
      fail-fast: false
      matrix:
        os: [macos-11, ubuntu-latest, windows-latest]
        ghc: [9.0.2, 8.10.4]
    runs-on: ${{ matrix.os }}
    steps:
      - name: Checkout
        uses: actions/checkout@v3
      - name: Install Node.js
        uses: actions/setup-node@v3
        with:
          ## make sure this corresponds with the version in release.yml
          node-version: latest
      - name: Upgrade ghcup
        run: ghcup upgrade -i -f
        shell: bash
      # Setup the environment for the tests
      - name: Install stack
        run: ghcup install stack recommended
      - name: Install cabal
        run: ghcup install cabal recommended
      - name: Install GHC
<<<<<<< HEAD
        run: |
          ghcup install ghc ${{matrix.ghc}}
          ghcup set ghc ${{matrix.ghc}}
      - name: 'Install `tree` for MacOs'
        run: |
          brew update
          brew install tree
        if: runner.os == 'macOS'
      - name: 'Install `tree` for Windows'
        run: |
          choco install tree
        if: runner.os == 'Windows'
=======
        run: ghcup install ghc ${{matrix.ghc}}
>>>>>>> 92b737b4
      # Pre-fetch HLS binaries before the tests because otherwise
      # we run into timeouts. Downloading takes longer, since we download
      # per HLS version one HLS binary per GHC version.
      - run: |
          mkdir -p test-workspace/bin/
          export GHCUP_INSTALL_BASE_PREFIX=$(pwd)/test-workspace/bin
          echo $XDG_BIN_HOME $GHCUP_INSTALL_BASE_PREFIX
          ghcup config set cache true
          ghcup --no-verbose prefetch hls 1.4.0
          ghcup --no-verbose prefetch hls latest
        shell: bash

      # Install test dependencies
      - run: yarn install --immutable --immutable-cache --check-cache
      - run: yarn run webpack

      # Run the tests
      - run: xvfb-run -s '-screen 0 640x480x16' -a yarn run test
        if: runner.os == 'Linux'
      - run: yarn run test
        if: runner.os != 'Linux'

      # Upload test artefacts
      - name: Upload log file to workflow artifacts on error
        if: failure()
        uses: actions/upload-artifact@v3
        with:
          name: extension-${{ matrix.os }}.log
          path: test-workspace/hls.log

      # Create package artefacts
      - name: Delete test artefacts
        # The test-suite doesn't clean up correctly after itself.
        # This is a poor man's workaround that after test execution,
        # the test-workspace still contains binaries and caches.
        run: |
          rm -rf test-workspace/
        shell: bash
      - name: Package tested extension
        if: runner.os == 'Linux'
        run: npx vsce package
      - name: Upload extension vsix to workflow artifacts
        if: runner.os == 'Linux'
        uses: actions/upload-artifact@v3
        with:
          name: haskell-${{ github.sha }}.vsix
          path: haskell-*.vsix<|MERGE_RESOLUTION|>--- conflicted
+++ resolved
@@ -31,22 +31,9 @@
       - name: Install cabal
         run: ghcup install cabal recommended
       - name: Install GHC
-<<<<<<< HEAD
         run: |
           ghcup install ghc ${{matrix.ghc}}
           ghcup set ghc ${{matrix.ghc}}
-      - name: 'Install `tree` for MacOs'
-        run: |
-          brew update
-          brew install tree
-        if: runner.os == 'macOS'
-      - name: 'Install `tree` for Windows'
-        run: |
-          choco install tree
-        if: runner.os == 'Windows'
-=======
-        run: ghcup install ghc ${{matrix.ghc}}
->>>>>>> 92b737b4
       # Pre-fetch HLS binaries before the tests because otherwise
       # we run into timeouts. Downloading takes longer, since we download
       # per HLS version one HLS binary per GHC version.
