{
  "name": "haskell",
  "displayName": "Haskell",
  "description": "Haskell language support powered by the Haskell Language Server",
<<<<<<< HEAD
  "version": "2.4.3",
=======
  "version": "2.5.3",
>>>>>>> 5c837faf
  "license": "MIT",
  "publisher": "haskell",
  "engines": {
    "vscode": "^1.88.0"
  },
  "keywords": [
    "language",
    "haskell",
    "cabal",
    "stack",
    "lsp",
    "multi-root ready"
  ],
  "homepage": "https://github.com/haskell/vscode-haskell",
  "repository": "https://github.com/haskell/vscode-haskell.git",
  "bugs": {
    "url": "https://github.com/haskell/vscode-haskell/issues"
  },
  "categories": [
    "Programming Languages",
    "Formatters",
    "Linters",
    "Other"
  ],
  "icon": "images/hls-logo.png",
  "galleryBanner": {
    "color": "#22172A",
    "theme": "dark"
  },
  "activationEvents": [
    "onLanguage:haskell",
    "onLanguage:literate haskell",
    "onLanguage:cabal"
  ],
  "main": "./dist/extension",
  "contributes": {
    "languages": [
      {
        "id": "haskell",
        "aliases": [
          "Haskell",
          "haskell"
        ],
        "extensions": [
          ".hs"
        ]
      },
      {
        "id": "cabal",
        "aliases": [
          "Cabal"
        ],
        "extensions": [
          ".cabal"
        ]
      },
      {
        "id": "literate haskell",
        "aliases": [
          "Literate Haskell",
          "literate Haskell"
        ],
        "extensions": [
          ".lhs"
        ]
      }
    ],
    "configuration": {
      "type": "object",
      "title": "Haskell",
      "properties": {
        "haskell.formattingProvider": {
          "scope": "resource",
          "type": "string",
          "enum": [
            "brittany",
            "floskell",
            "fourmolu",
            "ormolu",
            "stylish-haskell",
            "none"
          ],
          "default": "ormolu",
          "description": "The formatter to use when formatting a document or range. Ensure the plugin is enabled."
        },
        "haskell.openDocumentationInHackage": {
          "scope": "resource",
          "type": "boolean",
          "default": true,
          "description": "When opening 'Documentation' for external libraries, open in hackage by default. Set to false to instead open in vscode."
        },
        "haskell.openSourceInHackage": {
          "scope": "resource",
          "type": "boolean",
          "default": true,
          "description": "When opening 'Source' for external libraries, open in hackage by default. Set to false to instead open in vscode."
        },
        "haskell.trace.server": {
          "scope": "resource",
          "type": "string",
          "enum": [
            "off",
            "messages",
            "verbose"
          ],
          "default": "off",
          "description": "Traces the communication between VS Code and the language server."
        },
        "haskell.trace.client": {
          "scope": "resource",
          "type": "string",
          "enum": [
            "off",
            "error",
            "info",
            "debug"
          ],
          "default": "info",
          "description": "Sets the log level in the client side."
        },
        "haskell.logFile": {
          "scope": "resource",
          "type": "string",
          "default": "",
          "description": "If set, redirects the logs to a file."
        },
        "haskell.releasesURL": {
          "scope": "resource",
          "type": "string",
          "default": "",
          "description": "An optional URL to override where ghcup checks for HLS-GHC compatibility list (usually at: https://raw.githubusercontent.com/haskell/ghcup-metadata/master/hls-metadata-0.0.1.json)"
        },
        "haskell.metadataURL": {
          "scope": "resource",
          "type": "string",
          "default": "",
          "description": "An optional URL to override where ghcup checks for tool download info (usually at: https://raw.githubusercontent.com/haskell/ghcup-metadata/master/ghcup-0.0.7.yaml)"
        },
        "haskell.releasesDownloadStoragePath": {
          "scope": "resource",
          "type": "string",
          "default": "",
          "markdownDescription": "An optional path where downloaded metadata will be stored. Check the default value [here](https://github.com/haskell/vscode-haskell#downloaded-binaries)"
        },
        "haskell.serverExecutablePath": {
          "scope": "machine-overridable",
          "type": "string",
          "default": "",
          "markdownDescription": "Manually set a language server executable. Can be something on the $PATH or the full path to the executable itself. Works with `~,` `${HOME}` and `${workspaceFolder}`."
        },
        "haskell.serverExtraArgs": {
          "scope": "resource",
          "type": "string",
          "default": "",
          "markdownDescription": "Pass additional arguments to the language server."
        },
        "haskell.ghcupExecutablePath": {
          "scope": "resource",
          "type": "string",
          "default": "",
          "markdownDescription": "Manually set a ghcup executable path."
        },
        "haskell.serverEnvironment": {
          "scope": "resource",
          "type": "object",
          "default": {},
          "markdownDescription": "Define environment variables for the language server."
        },
        "haskell.promptBeforeDownloads": {
          "scope": "machine",
          "type": "boolean",
          "default": "true",
          "markdownDescription": "Prompt before performing any downloads."
        },
        "haskell.manageHLS": {
          "scope": "resource",
          "type": "string",
          "default": "PATH",
          "description": "How to manage/find HLS installations.",
          "enum": [
            "GHCup",
            "PATH"
          ],
          "enumDescriptions": [
            "Will use ghcup and manage Haskell toolchain in the default location (usually '~/.ghcup')",
            "Discovers HLS and other executables in system PATH"
          ]
        },
        "haskell.toolchain": {
          "scope": "resource",
          "type": "object",
          "default": {},
          "description": "When manageHLS is set to GHCup, this can overwrite the automatic toolchain configuration with a more specific one. When a tool is omitted, the extension will manage the version (for 'ghc' we try to figure out the version the project requires). The format is '{\"tool\": \"version\", ...}'. 'version' accepts all identifiers that 'ghcup' accepts."
        },
        "haskell.upgradeGHCup": {
          "scope": "resource",
          "type": "boolean",
          "default": true,
          "description": "Whether to upgrade GHCup automatically when 'manageHLS' is set to 'GHCup'."
        },
        "haskell.checkProject": {
          "scope": "resource",
          "type": "boolean",
          "default": true,
          "description": "Whether to typecheck the entire project on load. It could drive to bad performance in large projects."
        },
        "haskell.sessionLoading": {
          "scope": "resource",
          "type": "string",
          "enum": [
            "singleComponent",
            "multipleComponents"
          ],
          "default": "singleComponent",
          "description": "Preferred approach for loading package components. Setting this to 'multiple components' (EXPERIMENTAL) allows the build tool (such as `cabal` or `stack`) to [load multiple components at once](https://github.com/haskell/cabal/pull/8726), which is a significant improvement.",
          "enumDescriptions": [
            "Always load only a single component at a time. This is the most reliable option if you encountered any issues with the other options.",
            "Prefer a multiple component session, if the build tool supports it. At the moment, only `cabal` supports multiple components session loading. If the `cabal` version does not support loading multiple components at once, we gracefully fall back to \"singleComponent\" mode."
          ]
        },
        "haskell.maxCompletions": {
          "scope": "resource",
          "default": 40,
          "type": "integer",
          "description": "Maximum number of completions sent to the editor."
        },
        "haskell.plugin.alternateNumberFormat.globalOn": {
          "default": true,
          "description": "Enables alternateNumberFormat plugin",
          "scope": "resource",
          "type": "boolean"
        },
<<<<<<< HEAD
=======
        "haskell.plugin.cabal-fmt.config.path": {
          "default": "cabal-fmt",
          "markdownDescription": "Set path to 'cabal-fmt' executable",
          "scope": "resource",
          "type": "string"
        },
        "haskell.plugin.cabal-gild.config.path": {
          "default": "cabal-gild",
          "markdownDescription": "Set path to 'cabal-gild' executable",
          "scope": "resource",
          "type": "string"
        },
>>>>>>> 5c837faf
        "haskell.plugin.cabal.codeActionsOn": {
          "default": true,
          "description": "Enables cabal code actions",
          "scope": "resource",
          "type": "boolean"
        },
        "haskell.plugin.cabal.completionOn": {
          "default": true,
          "description": "Enables cabal completions",
          "scope": "resource",
          "type": "boolean"
        },
        "haskell.plugin.cabal.diagnosticsOn": {
          "default": true,
          "description": "Enables cabal diagnostics",
          "scope": "resource",
          "type": "boolean"
        },
        "haskell.plugin.callHierarchy.globalOn": {
          "default": true,
          "description": "Enables callHierarchy plugin",
          "scope": "resource",
          "type": "boolean"
        },
        "haskell.plugin.changeTypeSignature.globalOn": {
          "default": true,
          "description": "Enables changeTypeSignature plugin",
          "scope": "resource",
          "type": "boolean"
        },
        "haskell.plugin.class.codeActionsOn": {
          "default": true,
          "description": "Enables class code actions",
          "scope": "resource",
          "type": "boolean"
        },
        "haskell.plugin.class.codeLensOn": {
          "default": true,
          "description": "Enables class code lenses",
          "scope": "resource",
          "type": "boolean"
        },
        "haskell.plugin.eval.config.diff": {
          "default": true,
          "markdownDescription": "Enable the diff output (WAS/NOW) of eval lenses",
          "scope": "resource",
          "type": "boolean"
        },
        "haskell.plugin.eval.config.exception": {
          "default": false,
          "markdownDescription": "Enable marking exceptions with `*** Exception:` similarly to doctest and GHCi.",
          "scope": "resource",
          "type": "boolean"
        },
        "haskell.plugin.eval.globalOn": {
          "default": true,
          "description": "Enables eval plugin",
          "scope": "resource",
          "type": "boolean"
        },
        "haskell.plugin.explicit-fields.globalOn": {
          "default": true,
          "description": "Enables explicit-fields plugin",
          "scope": "resource",
          "type": "boolean"
        },
        "haskell.plugin.explicit-fixity.globalOn": {
          "default": true,
          "description": "Enables explicit-fixity plugin",
          "scope": "resource",
          "type": "boolean"
        },
        "haskell.plugin.fourmolu.config.external": {
          "default": false,
          "markdownDescription": "Call out to an external \"fourmolu\" executable, rather than using the bundled library.",
          "scope": "resource",
          "type": "boolean"
        },
        "haskell.plugin.fourmolu.config.path": {
          "default": "fourmolu",
          "markdownDescription": "Set path to executable (for \"external\" mode).",
          "scope": "resource",
          "type": "string"
        },
        "haskell.plugin.gadt.globalOn": {
          "default": true,
          "description": "Enables gadt plugin",
          "scope": "resource",
          "type": "boolean"
        },
        "haskell.plugin.ghcide-code-actions-bindings.globalOn": {
          "default": true,
          "description": "Enables ghcide-code-actions-bindings plugin",
          "scope": "resource",
          "type": "boolean"
        },
        "haskell.plugin.ghcide-code-actions-fill-holes.globalOn": {
          "default": true,
          "description": "Enables ghcide-code-actions-fill-holes plugin",
          "scope": "resource",
          "type": "boolean"
        },
        "haskell.plugin.ghcide-code-actions-imports-exports.globalOn": {
          "default": true,
          "description": "Enables ghcide-code-actions-imports-exports plugin",
          "scope": "resource",
          "type": "boolean"
        },
        "haskell.plugin.ghcide-code-actions-type-signatures.globalOn": {
          "default": true,
          "description": "Enables ghcide-code-actions-type-signatures plugin",
          "scope": "resource",
          "type": "boolean"
        },
        "haskell.plugin.ghcide-completions.config.autoExtendOn": {
          "default": true,
          "markdownDescription": "Extends the import list automatically when completing a out-of-scope identifier",
          "scope": "resource",
          "type": "boolean"
        },
        "haskell.plugin.ghcide-completions.config.snippetsOn": {
          "default": true,
          "markdownDescription": "Inserts snippets when using code completions",
          "scope": "resource",
          "type": "boolean"
        },
        "haskell.plugin.ghcide-completions.globalOn": {
          "default": true,
          "description": "Enables ghcide-completions plugin",
          "scope": "resource",
          "type": "boolean"
        },
        "haskell.plugin.ghcide-hover-and-symbols.hoverOn": {
          "default": true,
          "description": "Enables ghcide-hover-and-symbols hover",
          "scope": "resource",
          "type": "boolean"
        },
        "haskell.plugin.ghcide-hover-and-symbols.symbolsOn": {
          "default": true,
          "description": "Enables ghcide-hover-and-symbols symbols",
          "scope": "resource",
          "type": "boolean"
        },
        "haskell.plugin.ghcide-type-lenses.config.mode": {
          "default": "always",
          "description": "Control how type lenses are shown",
          "enum": [
            "always",
            "exported",
            "diagnostics"
          ],
          "enumDescriptions": [
            "Always displays type lenses of global bindings",
            "Only display type lenses of exported global bindings",
            "Follows error messages produced by GHC about missing signatures"
          ],
          "scope": "resource",
          "type": "string"
        },
        "haskell.plugin.ghcide-type-lenses.globalOn": {
          "default": true,
          "description": "Enables ghcide-type-lenses plugin",
          "scope": "resource",
          "type": "boolean"
        },
        "haskell.plugin.hlint.codeActionsOn": {
          "default": true,
          "description": "Enables hlint code actions",
          "scope": "resource",
          "type": "boolean"
        },
        "haskell.plugin.hlint.config.flags": {
          "default": [],
          "markdownDescription": "Flags used by hlint",
          "scope": "resource",
          "type": "array"
        },
        "haskell.plugin.hlint.diagnosticsOn": {
          "default": true,
          "description": "Enables hlint diagnostics",
          "scope": "resource",
          "type": "boolean"
        },
        "haskell.plugin.importLens.codeActionsOn": {
          "default": true,
          "description": "Enables importLens code actions",
          "scope": "resource",
          "type": "boolean"
        },
        "haskell.plugin.importLens.codeLensOn": {
          "default": true,
          "description": "Enables importLens code lenses",
          "scope": "resource",
          "type": "boolean"
        },
        "haskell.plugin.moduleName.globalOn": {
          "default": true,
          "description": "Enables moduleName plugin",
          "scope": "resource",
          "type": "boolean"
        },
        "haskell.plugin.ormolu.config.external": {
          "default": false,
          "markdownDescription": "Call out to an external \"ormolu\" executable, rather than using the bundled library",
          "scope": "resource",
          "type": "boolean"
        },
        "haskell.plugin.overloaded-record-dot.globalOn": {
          "default": true,
          "description": "Enables overloaded-record-dot plugin",
          "scope": "resource",
          "type": "boolean"
        },
        "haskell.plugin.pragmas-completion.globalOn": {
          "default": true,
          "description": "Enables pragmas-completion plugin",
          "scope": "resource",
          "type": "boolean"
        },
        "haskell.plugin.pragmas-disable.globalOn": {
          "default": true,
          "description": "Enables pragmas-disable plugin",
          "scope": "resource",
          "type": "boolean"
        },
        "haskell.plugin.pragmas-suggest.globalOn": {
          "default": true,
          "description": "Enables pragmas-suggest plugin",
          "scope": "resource",
          "type": "boolean"
        },
        "haskell.plugin.qualifyImportedNames.globalOn": {
          "default": true,
          "description": "Enables qualifyImportedNames plugin",
          "scope": "resource",
          "type": "boolean"
        },
        "haskell.plugin.rename.config.crossModule": {
          "default": false,
          "markdownDescription": "Enable experimental cross-module renaming",
          "scope": "resource",
          "type": "boolean"
        },
        "haskell.plugin.rename.globalOn": {
          "default": true,
          "description": "Enables rename plugin",
          "scope": "resource",
          "type": "boolean"
        },
        "haskell.plugin.retrie.globalOn": {
          "default": true,
          "description": "Enables retrie plugin",
          "scope": "resource",
          "type": "boolean"
        },
        "haskell.plugin.semanticTokens.config.classMethodToken": {
          "default": "method",
          "description": "LSP semantic token type to use for typeclass methods",
          "enum": [
            "namespace",
            "type",
            "class",
            "enum",
            "interface",
            "struct",
            "typeParameter",
            "parameter",
            "variable",
            "property",
            "enumMember",
            "event",
            "function",
            "method",
            "macro",
            "keyword",
            "modifier",
            "comment",
            "string",
            "number",
            "regexp",
            "operator",
            "decorator"
          ],
          "enumDescriptions": [
            "LSP Semantic Token Type: namespace",
            "LSP Semantic Token Type: type",
            "LSP Semantic Token Type: class",
            "LSP Semantic Token Type: enum",
            "LSP Semantic Token Type: interface",
            "LSP Semantic Token Type: struct",
            "LSP Semantic Token Type: typeParameter",
            "LSP Semantic Token Type: parameter",
            "LSP Semantic Token Type: variable",
            "LSP Semantic Token Type: property",
            "LSP Semantic Token Type: enumMember",
            "LSP Semantic Token Type: event",
            "LSP Semantic Token Type: function",
            "LSP Semantic Token Type: method",
            "LSP Semantic Token Type: macro",
            "LSP Semantic Token Type: keyword",
            "LSP Semantic Token Type: modifier",
            "LSP Semantic Token Type: comment",
            "LSP Semantic Token Type: string",
            "LSP Semantic Token Type: number",
            "LSP Semantic Token Type: regexp",
            "LSP Semantic Token Type: operator",
            "LSP Semantic Token Type: decorator"
          ],
          "scope": "resource",
          "type": "string"
        },
        "haskell.plugin.semanticTokens.config.classToken": {
          "default": "class",
          "description": "LSP semantic token type to use for typeclasses",
          "enum": [
            "namespace",
            "type",
            "class",
            "enum",
            "interface",
            "struct",
            "typeParameter",
            "parameter",
            "variable",
            "property",
            "enumMember",
            "event",
            "function",
            "method",
            "macro",
            "keyword",
            "modifier",
            "comment",
            "string",
            "number",
            "regexp",
            "operator",
            "decorator"
          ],
          "enumDescriptions": [
            "LSP Semantic Token Type: namespace",
            "LSP Semantic Token Type: type",
            "LSP Semantic Token Type: class",
            "LSP Semantic Token Type: enum",
            "LSP Semantic Token Type: interface",
            "LSP Semantic Token Type: struct",
            "LSP Semantic Token Type: typeParameter",
            "LSP Semantic Token Type: parameter",
            "LSP Semantic Token Type: variable",
            "LSP Semantic Token Type: property",
            "LSP Semantic Token Type: enumMember",
            "LSP Semantic Token Type: event",
            "LSP Semantic Token Type: function",
            "LSP Semantic Token Type: method",
            "LSP Semantic Token Type: macro",
            "LSP Semantic Token Type: keyword",
            "LSP Semantic Token Type: modifier",
            "LSP Semantic Token Type: comment",
            "LSP Semantic Token Type: string",
            "LSP Semantic Token Type: number",
            "LSP Semantic Token Type: regexp",
            "LSP Semantic Token Type: operator",
            "LSP Semantic Token Type: decorator"
          ],
          "scope": "resource",
          "type": "string"
        },
        "haskell.plugin.semanticTokens.config.dataConstructorToken": {
          "default": "enumMember",
          "description": "LSP semantic token type to use for data constructors",
          "enum": [
            "namespace",
            "type",
            "class",
            "enum",
            "interface",
            "struct",
            "typeParameter",
            "parameter",
            "variable",
            "property",
            "enumMember",
            "event",
            "function",
            "method",
            "macro",
            "keyword",
            "modifier",
            "comment",
            "string",
            "number",
            "regexp",
            "operator",
            "decorator"
          ],
          "enumDescriptions": [
            "LSP Semantic Token Type: namespace",
            "LSP Semantic Token Type: type",
            "LSP Semantic Token Type: class",
            "LSP Semantic Token Type: enum",
            "LSP Semantic Token Type: interface",
            "LSP Semantic Token Type: struct",
            "LSP Semantic Token Type: typeParameter",
            "LSP Semantic Token Type: parameter",
            "LSP Semantic Token Type: variable",
            "LSP Semantic Token Type: property",
            "LSP Semantic Token Type: enumMember",
            "LSP Semantic Token Type: event",
            "LSP Semantic Token Type: function",
            "LSP Semantic Token Type: method",
            "LSP Semantic Token Type: macro",
            "LSP Semantic Token Type: keyword",
            "LSP Semantic Token Type: modifier",
            "LSP Semantic Token Type: comment",
            "LSP Semantic Token Type: string",
            "LSP Semantic Token Type: number",
            "LSP Semantic Token Type: regexp",
            "LSP Semantic Token Type: operator",
            "LSP Semantic Token Type: decorator"
          ],
          "scope": "resource",
          "type": "string"
        },
        "haskell.plugin.semanticTokens.config.functionToken": {
          "default": "function",
          "description": "LSP semantic token type to use for functions",
          "enum": [
            "namespace",
            "type",
            "class",
            "enum",
            "interface",
            "struct",
            "typeParameter",
            "parameter",
            "variable",
            "property",
            "enumMember",
            "event",
            "function",
            "method",
            "macro",
            "keyword",
            "modifier",
            "comment",
            "string",
            "number",
            "regexp",
            "operator",
            "decorator"
          ],
          "enumDescriptions": [
            "LSP Semantic Token Type: namespace",
            "LSP Semantic Token Type: type",
            "LSP Semantic Token Type: class",
            "LSP Semantic Token Type: enum",
            "LSP Semantic Token Type: interface",
            "LSP Semantic Token Type: struct",
            "LSP Semantic Token Type: typeParameter",
            "LSP Semantic Token Type: parameter",
            "LSP Semantic Token Type: variable",
            "LSP Semantic Token Type: property",
            "LSP Semantic Token Type: enumMember",
            "LSP Semantic Token Type: event",
            "LSP Semantic Token Type: function",
            "LSP Semantic Token Type: method",
            "LSP Semantic Token Type: macro",
            "LSP Semantic Token Type: keyword",
            "LSP Semantic Token Type: modifier",
            "LSP Semantic Token Type: comment",
            "LSP Semantic Token Type: string",
            "LSP Semantic Token Type: number",
            "LSP Semantic Token Type: regexp",
            "LSP Semantic Token Type: operator",
            "LSP Semantic Token Type: decorator"
          ],
          "scope": "resource",
          "type": "string"
        },
<<<<<<< HEAD
        "haskell.plugin.semanticTokens.config.patternSynonymToken": {
          "default": "macro",
          "description": "LSP semantic token type to use for pattern synonyms",
=======
        "haskell.plugin.semanticTokens.config.moduleToken": {
          "default": "namespace",
          "description": "LSP semantic token type to use for modules",
>>>>>>> 5c837faf
          "enum": [
            "namespace",
            "type",
            "class",
            "enum",
            "interface",
            "struct",
            "typeParameter",
            "parameter",
            "variable",
            "property",
            "enumMember",
            "event",
            "function",
            "method",
            "macro",
            "keyword",
            "modifier",
            "comment",
            "string",
            "number",
            "regexp",
            "operator",
            "decorator"
          ],
          "enumDescriptions": [
            "LSP Semantic Token Type: namespace",
            "LSP Semantic Token Type: type",
            "LSP Semantic Token Type: class",
            "LSP Semantic Token Type: enum",
            "LSP Semantic Token Type: interface",
            "LSP Semantic Token Type: struct",
            "LSP Semantic Token Type: typeParameter",
            "LSP Semantic Token Type: parameter",
            "LSP Semantic Token Type: variable",
            "LSP Semantic Token Type: property",
            "LSP Semantic Token Type: enumMember",
            "LSP Semantic Token Type: event",
            "LSP Semantic Token Type: function",
            "LSP Semantic Token Type: method",
            "LSP Semantic Token Type: macro",
            "LSP Semantic Token Type: keyword",
            "LSP Semantic Token Type: modifier",
            "LSP Semantic Token Type: comment",
            "LSP Semantic Token Type: string",
            "LSP Semantic Token Type: number",
            "LSP Semantic Token Type: regexp",
            "LSP Semantic Token Type: operator",
            "LSP Semantic Token Type: decorator"
          ],
          "scope": "resource",
          "type": "string"
        },
<<<<<<< HEAD
        "haskell.plugin.semanticTokens.config.recordFieldToken": {
          "default": "property",
          "description": "LSP semantic token type to use for record fields",
=======
        "haskell.plugin.semanticTokens.config.operatorToken": {
          "default": "operator",
          "description": "LSP semantic token type to use for operators",
>>>>>>> 5c837faf
          "enum": [
            "namespace",
            "type",
            "class",
            "enum",
            "interface",
            "struct",
            "typeParameter",
            "parameter",
            "variable",
            "property",
            "enumMember",
            "event",
            "function",
            "method",
            "macro",
            "keyword",
            "modifier",
            "comment",
            "string",
            "number",
            "regexp",
            "operator",
            "decorator"
          ],
          "enumDescriptions": [
            "LSP Semantic Token Type: namespace",
            "LSP Semantic Token Type: type",
            "LSP Semantic Token Type: class",
            "LSP Semantic Token Type: enum",
            "LSP Semantic Token Type: interface",
            "LSP Semantic Token Type: struct",
            "LSP Semantic Token Type: typeParameter",
            "LSP Semantic Token Type: parameter",
            "LSP Semantic Token Type: variable",
            "LSP Semantic Token Type: property",
            "LSP Semantic Token Type: enumMember",
            "LSP Semantic Token Type: event",
            "LSP Semantic Token Type: function",
            "LSP Semantic Token Type: method",
            "LSP Semantic Token Type: macro",
            "LSP Semantic Token Type: keyword",
            "LSP Semantic Token Type: modifier",
            "LSP Semantic Token Type: comment",
            "LSP Semantic Token Type: string",
            "LSP Semantic Token Type: number",
            "LSP Semantic Token Type: regexp",
            "LSP Semantic Token Type: operator",
            "LSP Semantic Token Type: decorator"
          ],
          "scope": "resource",
          "type": "string"
        },
<<<<<<< HEAD
        "haskell.plugin.semanticTokens.config.typeConstructorToken": {
          "default": "enum",
          "description": "LSP semantic token type to use for type constructors",
=======
        "haskell.plugin.semanticTokens.config.patternSynonymToken": {
          "default": "macro",
          "description": "LSP semantic token type to use for pattern synonyms",
>>>>>>> 5c837faf
          "enum": [
            "namespace",
            "type",
            "class",
            "enum",
            "interface",
            "struct",
            "typeParameter",
            "parameter",
            "variable",
            "property",
            "enumMember",
            "event",
            "function",
            "method",
            "macro",
            "keyword",
            "modifier",
            "comment",
            "string",
            "number",
            "regexp",
            "operator",
            "decorator"
          ],
          "enumDescriptions": [
            "LSP Semantic Token Type: namespace",
            "LSP Semantic Token Type: type",
            "LSP Semantic Token Type: class",
            "LSP Semantic Token Type: enum",
            "LSP Semantic Token Type: interface",
            "LSP Semantic Token Type: struct",
            "LSP Semantic Token Type: typeParameter",
            "LSP Semantic Token Type: parameter",
            "LSP Semantic Token Type: variable",
            "LSP Semantic Token Type: property",
            "LSP Semantic Token Type: enumMember",
            "LSP Semantic Token Type: event",
            "LSP Semantic Token Type: function",
            "LSP Semantic Token Type: method",
            "LSP Semantic Token Type: macro",
            "LSP Semantic Token Type: keyword",
            "LSP Semantic Token Type: modifier",
            "LSP Semantic Token Type: comment",
            "LSP Semantic Token Type: string",
            "LSP Semantic Token Type: number",
            "LSP Semantic Token Type: regexp",
            "LSP Semantic Token Type: operator",
            "LSP Semantic Token Type: decorator"
          ],
          "scope": "resource",
          "type": "string"
        },
<<<<<<< HEAD
        "haskell.plugin.semanticTokens.config.typeFamilyToken": {
          "default": "interface",
          "description": "LSP semantic token type to use for type families",
=======
        "haskell.plugin.semanticTokens.config.recordFieldToken": {
          "default": "property",
          "description": "LSP semantic token type to use for record fields",
>>>>>>> 5c837faf
          "enum": [
            "namespace",
            "type",
            "class",
            "enum",
            "interface",
            "struct",
            "typeParameter",
            "parameter",
            "variable",
            "property",
            "enumMember",
            "event",
            "function",
            "method",
            "macro",
            "keyword",
            "modifier",
            "comment",
            "string",
            "number",
            "regexp",
            "operator",
            "decorator"
          ],
          "enumDescriptions": [
            "LSP Semantic Token Type: namespace",
            "LSP Semantic Token Type: type",
            "LSP Semantic Token Type: class",
            "LSP Semantic Token Type: enum",
            "LSP Semantic Token Type: interface",
            "LSP Semantic Token Type: struct",
            "LSP Semantic Token Type: typeParameter",
            "LSP Semantic Token Type: parameter",
            "LSP Semantic Token Type: variable",
            "LSP Semantic Token Type: property",
            "LSP Semantic Token Type: enumMember",
            "LSP Semantic Token Type: event",
            "LSP Semantic Token Type: function",
            "LSP Semantic Token Type: method",
            "LSP Semantic Token Type: macro",
            "LSP Semantic Token Type: keyword",
            "LSP Semantic Token Type: modifier",
            "LSP Semantic Token Type: comment",
            "LSP Semantic Token Type: string",
            "LSP Semantic Token Type: number",
            "LSP Semantic Token Type: regexp",
            "LSP Semantic Token Type: operator",
            "LSP Semantic Token Type: decorator"
          ],
          "scope": "resource",
          "type": "string"
        },
<<<<<<< HEAD
        "haskell.plugin.semanticTokens.config.typeSynonymToken": {
          "default": "type",
          "description": "LSP semantic token type to use for type synonyms",
=======
        "haskell.plugin.semanticTokens.config.typeConstructorToken": {
          "default": "enum",
          "description": "LSP semantic token type to use for type constructors",
>>>>>>> 5c837faf
          "enum": [
            "namespace",
            "type",
            "class",
            "enum",
            "interface",
            "struct",
            "typeParameter",
            "parameter",
            "variable",
            "property",
            "enumMember",
            "event",
            "function",
            "method",
            "macro",
            "keyword",
            "modifier",
            "comment",
            "string",
            "number",
            "regexp",
            "operator",
            "decorator"
          ],
          "enumDescriptions": [
            "LSP Semantic Token Type: namespace",
            "LSP Semantic Token Type: type",
            "LSP Semantic Token Type: class",
            "LSP Semantic Token Type: enum",
            "LSP Semantic Token Type: interface",
            "LSP Semantic Token Type: struct",
            "LSP Semantic Token Type: typeParameter",
            "LSP Semantic Token Type: parameter",
            "LSP Semantic Token Type: variable",
            "LSP Semantic Token Type: property",
            "LSP Semantic Token Type: enumMember",
            "LSP Semantic Token Type: event",
            "LSP Semantic Token Type: function",
            "LSP Semantic Token Type: method",
            "LSP Semantic Token Type: macro",
            "LSP Semantic Token Type: keyword",
            "LSP Semantic Token Type: modifier",
            "LSP Semantic Token Type: comment",
            "LSP Semantic Token Type: string",
            "LSP Semantic Token Type: number",
            "LSP Semantic Token Type: regexp",
            "LSP Semantic Token Type: operator",
            "LSP Semantic Token Type: decorator"
          ],
          "scope": "resource",
          "type": "string"
<<<<<<< HEAD
        },
=======
        },
        "haskell.plugin.semanticTokens.config.typeFamilyToken": {
          "default": "interface",
          "description": "LSP semantic token type to use for type families",
          "enum": [
            "namespace",
            "type",
            "class",
            "enum",
            "interface",
            "struct",
            "typeParameter",
            "parameter",
            "variable",
            "property",
            "enumMember",
            "event",
            "function",
            "method",
            "macro",
            "keyword",
            "modifier",
            "comment",
            "string",
            "number",
            "regexp",
            "operator",
            "decorator"
          ],
          "enumDescriptions": [
            "LSP Semantic Token Type: namespace",
            "LSP Semantic Token Type: type",
            "LSP Semantic Token Type: class",
            "LSP Semantic Token Type: enum",
            "LSP Semantic Token Type: interface",
            "LSP Semantic Token Type: struct",
            "LSP Semantic Token Type: typeParameter",
            "LSP Semantic Token Type: parameter",
            "LSP Semantic Token Type: variable",
            "LSP Semantic Token Type: property",
            "LSP Semantic Token Type: enumMember",
            "LSP Semantic Token Type: event",
            "LSP Semantic Token Type: function",
            "LSP Semantic Token Type: method",
            "LSP Semantic Token Type: macro",
            "LSP Semantic Token Type: keyword",
            "LSP Semantic Token Type: modifier",
            "LSP Semantic Token Type: comment",
            "LSP Semantic Token Type: string",
            "LSP Semantic Token Type: number",
            "LSP Semantic Token Type: regexp",
            "LSP Semantic Token Type: operator",
            "LSP Semantic Token Type: decorator"
          ],
          "scope": "resource",
          "type": "string"
        },
        "haskell.plugin.semanticTokens.config.typeSynonymToken": {
          "default": "type",
          "description": "LSP semantic token type to use for type synonyms",
          "enum": [
            "namespace",
            "type",
            "class",
            "enum",
            "interface",
            "struct",
            "typeParameter",
            "parameter",
            "variable",
            "property",
            "enumMember",
            "event",
            "function",
            "method",
            "macro",
            "keyword",
            "modifier",
            "comment",
            "string",
            "number",
            "regexp",
            "operator",
            "decorator"
          ],
          "enumDescriptions": [
            "LSP Semantic Token Type: namespace",
            "LSP Semantic Token Type: type",
            "LSP Semantic Token Type: class",
            "LSP Semantic Token Type: enum",
            "LSP Semantic Token Type: interface",
            "LSP Semantic Token Type: struct",
            "LSP Semantic Token Type: typeParameter",
            "LSP Semantic Token Type: parameter",
            "LSP Semantic Token Type: variable",
            "LSP Semantic Token Type: property",
            "LSP Semantic Token Type: enumMember",
            "LSP Semantic Token Type: event",
            "LSP Semantic Token Type: function",
            "LSP Semantic Token Type: method",
            "LSP Semantic Token Type: macro",
            "LSP Semantic Token Type: keyword",
            "LSP Semantic Token Type: modifier",
            "LSP Semantic Token Type: comment",
            "LSP Semantic Token Type: string",
            "LSP Semantic Token Type: number",
            "LSP Semantic Token Type: regexp",
            "LSP Semantic Token Type: operator",
            "LSP Semantic Token Type: decorator"
          ],
          "scope": "resource",
          "type": "string"
        },
>>>>>>> 5c837faf
        "haskell.plugin.semanticTokens.config.typeVariableToken": {
          "default": "typeParameter",
          "description": "LSP semantic token type to use for type variables",
          "enum": [
            "namespace",
            "type",
            "class",
            "enum",
            "interface",
            "struct",
            "typeParameter",
            "parameter",
            "variable",
            "property",
            "enumMember",
            "event",
            "function",
            "method",
            "macro",
            "keyword",
            "modifier",
            "comment",
            "string",
            "number",
            "regexp",
            "operator",
            "decorator"
          ],
          "enumDescriptions": [
            "LSP Semantic Token Type: namespace",
            "LSP Semantic Token Type: type",
            "LSP Semantic Token Type: class",
            "LSP Semantic Token Type: enum",
            "LSP Semantic Token Type: interface",
            "LSP Semantic Token Type: struct",
            "LSP Semantic Token Type: typeParameter",
            "LSP Semantic Token Type: parameter",
            "LSP Semantic Token Type: variable",
            "LSP Semantic Token Type: property",
            "LSP Semantic Token Type: enumMember",
            "LSP Semantic Token Type: event",
            "LSP Semantic Token Type: function",
            "LSP Semantic Token Type: method",
            "LSP Semantic Token Type: macro",
            "LSP Semantic Token Type: keyword",
            "LSP Semantic Token Type: modifier",
            "LSP Semantic Token Type: comment",
            "LSP Semantic Token Type: string",
            "LSP Semantic Token Type: number",
            "LSP Semantic Token Type: regexp",
            "LSP Semantic Token Type: operator",
            "LSP Semantic Token Type: decorator"
          ],
          "scope": "resource",
          "type": "string"
        },
        "haskell.plugin.semanticTokens.config.variableToken": {
          "default": "variable",
          "description": "LSP semantic token type to use for variables",
          "enum": [
            "namespace",
            "type",
            "class",
            "enum",
            "interface",
            "struct",
            "typeParameter",
            "parameter",
            "variable",
            "property",
            "enumMember",
            "event",
            "function",
            "method",
            "macro",
            "keyword",
            "modifier",
            "comment",
            "string",
            "number",
            "regexp",
            "operator",
            "decorator"
          ],
          "enumDescriptions": [
            "LSP Semantic Token Type: namespace",
            "LSP Semantic Token Type: type",
            "LSP Semantic Token Type: class",
            "LSP Semantic Token Type: enum",
            "LSP Semantic Token Type: interface",
            "LSP Semantic Token Type: struct",
            "LSP Semantic Token Type: typeParameter",
            "LSP Semantic Token Type: parameter",
            "LSP Semantic Token Type: variable",
            "LSP Semantic Token Type: property",
            "LSP Semantic Token Type: enumMember",
            "LSP Semantic Token Type: event",
            "LSP Semantic Token Type: function",
            "LSP Semantic Token Type: method",
            "LSP Semantic Token Type: macro",
            "LSP Semantic Token Type: keyword",
            "LSP Semantic Token Type: modifier",
            "LSP Semantic Token Type: comment",
            "LSP Semantic Token Type: string",
            "LSP Semantic Token Type: number",
            "LSP Semantic Token Type: regexp",
            "LSP Semantic Token Type: operator",
            "LSP Semantic Token Type: decorator"
          ],
          "scope": "resource",
          "type": "string"
        },
        "haskell.plugin.semanticTokens.globalOn": {
          "default": false,
          "description": "Enables semanticTokens plugin",
          "scope": "resource",
          "type": "boolean"
        },
        "haskell.plugin.splice.globalOn": {
          "default": true,
          "description": "Enables splice plugin",
          "scope": "resource",
          "type": "boolean"
        },
        "haskell.plugin.stan.globalOn": {
          "default": false,
          "description": "Enables stan plugin",
          "scope": "resource",
          "type": "boolean"
        }
      }
    },
    "commands": [
      {
        "command": "haskell.commands.importIdentifier",
        "title": "Haskell: Import identifier",
        "description": "Imports a function or type based on a Hoogle search"
      },
      {
        "command": "haskell.commands.restartServer",
        "title": "Haskell: Restart Haskell LSP server",
        "description": "Restart the Haskell LSP server"
      },
      {
        "command": "haskell.commands.startServer",
        "title": "Haskell: Start Haskell LSP server",
        "description": "Start the Haskell LSP server"
      },
      {
        "command": "haskell.commands.stopServer",
        "title": "Haskell: Stop Haskell LSP server",
        "description": "Stop the Haskell LSP server"
      }
    ]
  },
  "scripts": {
    "vscode:prepublish": "webpack --mode production",
    "webpack": "webpack --mode none",
    "watch": "webpack --mode development --watch",
    "lint": "eslint -c .eslintrc.json --ext .ts src",
    "lint-fix": "eslint --fix -c .eslintrc.json --ext .ts src",
    "push-tag": "git tag -a $npm_package_version -m \"Version $npm_package_version\" && git push origin $npm_package_version",
    "pretest": "tsc --alwaysStrict -p ./",
    "format": "prettier . --write",
    "test": "node ./out/test/runTest.js"
  },
  "husky": {
    "hooks": {
      "pre-commit": "pretty-quick --staged"
    }
  },
  "devDependencies": {
    "@types/glob": "^8.1.0",
    "@types/mocha": "^10.0.6",
    "@types/node": "^20.12.8",
    "@types/vscode": "^1.88.0",
    "@types/which": "^3.0.3",
    "@typescript-eslint/eslint-plugin": "^7.0.0",
    "@typescript-eslint/parser": "^6.21.0",
    "@vscode/test-electron": "^2.3.9",
    "eslint": "^8.57.0",
    "eslint-webpack-plugin": "^4.1.0",
    "glob": "^10.3.12",
    "husky": "^9.0.11",
    "mocha": "^10.4.0",
    "prettier": "^3.2.5",
    "ts-loader": "^9.5.1",
    "typescript": "^5.4.5",
    "webpack": "^5.91.0",
    "webpack-cli": "^5.1.1"
  },
  "extensionDependencies": [
    "justusadam.language-haskell"
  ],
  "dependencies": {
    "ts-pattern": "^5.1.1",
    "vscode-languageclient": "^7.0.0",
    "which": "^4.0.0"
  }
}<|MERGE_RESOLUTION|>--- conflicted
+++ resolved
@@ -2,11 +2,7 @@
   "name": "haskell",
   "displayName": "Haskell",
   "description": "Haskell language support powered by the Haskell Language Server",
-<<<<<<< HEAD
-  "version": "2.4.3",
-=======
-  "version": "2.5.3",
->>>>>>> 5c837faf
+  "version": "2.4.4",
   "license": "MIT",
   "publisher": "haskell",
   "engines": {
@@ -38,8 +34,7 @@
   },
   "activationEvents": [
     "onLanguage:haskell",
-    "onLanguage:literate haskell",
-    "onLanguage:cabal"
+    "onLanguage:literate haskell"
   ],
   "main": "./dist/extension",
   "contributes": {
@@ -52,15 +47,6 @@
         ],
         "extensions": [
           ".hs"
-        ]
-      },
-      {
-        "id": "cabal",
-        "aliases": [
-          "Cabal"
-        ],
-        "extensions": [
-          ".cabal"
         ]
       },
       {
@@ -239,8 +225,6 @@
           "scope": "resource",
           "type": "boolean"
         },
-<<<<<<< HEAD
-=======
         "haskell.plugin.cabal-fmt.config.path": {
           "default": "cabal-fmt",
           "markdownDescription": "Set path to 'cabal-fmt' executable",
@@ -253,7 +237,6 @@
           "scope": "resource",
           "type": "string"
         },
->>>>>>> 5c837faf
         "haskell.plugin.cabal.codeActionsOn": {
           "default": true,
           "description": "Enables cabal code actions",
@@ -734,15 +717,9 @@
           "scope": "resource",
           "type": "string"
         },
-<<<<<<< HEAD
-        "haskell.plugin.semanticTokens.config.patternSynonymToken": {
-          "default": "macro",
-          "description": "LSP semantic token type to use for pattern synonyms",
-=======
         "haskell.plugin.semanticTokens.config.moduleToken": {
           "default": "namespace",
           "description": "LSP semantic token type to use for modules",
->>>>>>> 5c837faf
           "enum": [
             "namespace",
             "type",
@@ -796,15 +773,9 @@
           "scope": "resource",
           "type": "string"
         },
-<<<<<<< HEAD
-        "haskell.plugin.semanticTokens.config.recordFieldToken": {
-          "default": "property",
-          "description": "LSP semantic token type to use for record fields",
-=======
         "haskell.plugin.semanticTokens.config.operatorToken": {
           "default": "operator",
           "description": "LSP semantic token type to use for operators",
->>>>>>> 5c837faf
           "enum": [
             "namespace",
             "type",
@@ -858,15 +829,9 @@
           "scope": "resource",
           "type": "string"
         },
-<<<<<<< HEAD
-        "haskell.plugin.semanticTokens.config.typeConstructorToken": {
-          "default": "enum",
-          "description": "LSP semantic token type to use for type constructors",
-=======
         "haskell.plugin.semanticTokens.config.patternSynonymToken": {
           "default": "macro",
           "description": "LSP semantic token type to use for pattern synonyms",
->>>>>>> 5c837faf
           "enum": [
             "namespace",
             "type",
@@ -920,15 +885,9 @@
           "scope": "resource",
           "type": "string"
         },
-<<<<<<< HEAD
-        "haskell.plugin.semanticTokens.config.typeFamilyToken": {
-          "default": "interface",
-          "description": "LSP semantic token type to use for type families",
-=======
         "haskell.plugin.semanticTokens.config.recordFieldToken": {
           "default": "property",
           "description": "LSP semantic token type to use for record fields",
->>>>>>> 5c837faf
           "enum": [
             "namespace",
             "type",
@@ -982,15 +941,9 @@
           "scope": "resource",
           "type": "string"
         },
-<<<<<<< HEAD
-        "haskell.plugin.semanticTokens.config.typeSynonymToken": {
-          "default": "type",
-          "description": "LSP semantic token type to use for type synonyms",
-=======
         "haskell.plugin.semanticTokens.config.typeConstructorToken": {
           "default": "enum",
           "description": "LSP semantic token type to use for type constructors",
->>>>>>> 5c837faf
           "enum": [
             "namespace",
             "type",
@@ -1043,9 +996,6 @@
           ],
           "scope": "resource",
           "type": "string"
-<<<<<<< HEAD
-        },
-=======
         },
         "haskell.plugin.semanticTokens.config.typeFamilyToken": {
           "default": "interface",
@@ -1159,7 +1109,6 @@
           "scope": "resource",
           "type": "string"
         },
->>>>>>> 5c837faf
         "haskell.plugin.semanticTokens.config.typeVariableToken": {
           "default": "typeParameter",
           "description": "LSP semantic token type to use for type variables",
