--- conflicted
+++ resolved
@@ -2,11 +2,7 @@
   "name": "haskell",
   "displayName": "Haskell",
   "description": "Haskell language support powered by the Haskell Language Server",
-<<<<<<< HEAD
-  "version": "2.6.0",
-=======
   "version": "2.6.1",
->>>>>>> 1c9df167
   "license": "MIT",
   "publisher": "haskell",
   "engines": {
@@ -368,15 +364,6 @@
           "scope": "resource",
           "type": "boolean"
         },
-<<<<<<< HEAD
-        "haskell.plugin.explicit-fields.codeActionsOn": {
-          "default": true,
-          "description": "Enables explicit-fields code actions",
-          "scope": "resource",
-          "type": "boolean"
-        },
-=======
->>>>>>> 1c9df167
         "haskell.plugin.explicit-fields.inlayHintsOn": {
           "default": true,
           "description": "Enables explicit-fields inlay hints",
